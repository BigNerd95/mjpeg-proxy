/*
 * mjpeg-proxy -- Republish a MJPEG HTTP image stream using a server in Go
 *
 * Copyright (C) 2015-2020, Valentin Vidic
 *
 * This program is free software: you can redistribute it and/or modify
 * it under the terms of the GNU General Public License as published by
 * the Free Software Foundation, either version 3 of the License, or
 * (at your option) any later version.
 *
 * This program is distributed in the hope that it will be useful,
 * but WITHOUT ANY WARRANTY; without even the implied warranty of
 * MERCHANTABILITY or FITNESS FOR A PARTICULAR PURPOSE.  See the
 * GNU General Public License for more details.
 *
 * You should have received a copy of the GNU General Public License
 * along with this program.  If not, see <http://www.gnu.org/licenses/>.
 */

package main

import (
	"encoding/json"
	"errors"
	"flag"
	"fmt"
	"io"
	"io/ioutil"
	"mime"
	"mime/multipart"
	"net/http"
	"net/textproto"
	"net/url"
	"os"
	"strings"
)

/* Sample source stream starts like this:

   HTTP/1.1 200 OK
   Content-Type: multipart/x-mixed-replace;boundary=myboundary
   Cache-Control: no-cache
   Pragma: no-cache

   --myboundary
   Content-Type: image/jpeg
   Content-Length: 36291

   JPEG data...
*/

type Chunker struct {
	id       string
	source   string
	username string
	password string
	resp     *http.Response
	boundary string
	stop     chan struct{}
}

func NewChunker(id, source, username, password string) (*Chunker, error) {
	chunker := new(Chunker)

	sourceUrl, err := url.Parse(source)
	if err != nil {
		return nil, err
	}
	if !sourceUrl.IsAbs() {
		return nil, fmt.Errorf("uri is not absolute: %s", source)
	}

	chunker.id = id
	chunker.source = source
	chunker.username = username
	chunker.password = password

	return chunker, nil
}

func (chunker *Chunker) Connect() error {
	fmt.Printf("chunker[%s]: connecting to %s\n", chunker.id, chunker.source)

	req, err := http.NewRequest("GET", chunker.source, nil)
	if err != nil {
		return err
	}

	if chunker.username != "" && chunker.password != "" {
		req.SetBasicAuth(chunker.username, chunker.password)
	}

	client := &http.Client{}
	resp, err := client.Do(req)
	if err != nil {
		return err
	}

	if resp.StatusCode != http.StatusOK {
		defer func() {
			err := resp.Body.Close()
			if err != nil {
				fmt.Printf("chunker[%s]: body close failed: %s\n", chunker.id, err)
			}
		}()
		return fmt.Errorf("request failed: %s", resp.Status)
	}

	boundary, err := getBoundary(*resp)
	if err != nil {
		defer func() {
			err := resp.Body.Close()
			if err != nil {
				fmt.Printf("chunker[%s]: body close failed: %s\n", chunker.id, err)
			}
		}()
		return err
	}

	chunker.resp = resp
	chunker.boundary = boundary
	chunker.stop = make(chan struct{})
	return nil
}

func getBoundary(resp http.Response) (string, error) {
	contentType := resp.Header.Get("Content-Type")
	mediaType, params, err := mime.ParseMediaType(contentType)
	if err != nil {
		return "", err
	}
	if !strings.HasPrefix(mediaType, "multipart/") {
		return "", fmt.Errorf("expected multipart media type: %s", contentType)
	}

	boundary := params["boundary"]
	if boundary == "" {
		return "", fmt.Errorf("boundary not found: %s", contentType)
	}

	return boundary, nil
}

func (chunker *Chunker) GetHeader() http.Header {
	return chunker.resp.Header
}

func (chunker *Chunker) Start(pubChan chan []byte) {
	fmt.Printf("chunker[%s]: started\n", chunker.id)

	body := chunker.resp.Body
	defer func() {
		err := body.Close()
		if err != nil {
			fmt.Printf("chunker[%s]: body close failed: %s\n", chunker.id, err)
		}
	}()
	defer close(pubChan)

	var failure error
	mr := multipart.NewReader(body, chunker.boundary)

ChunkLoop:
	for {
		part, err := mr.NextPart()
		if err == io.EOF {
			break ChunkLoop
		}
		if err != nil {
			failure = err
			break ChunkLoop
		}

		data, err := ioutil.ReadAll(part)
		if err != nil {
			failure = err
			break ChunkLoop
		}

		err = part.Close()
		if err != nil {
			failure = err
			break ChunkLoop
		}

		if len(data) == 0 {
			failure = errors.New("received final chunk of size 0")
			break ChunkLoop
		}

		select {
		case <-chunker.stop:
			break ChunkLoop
		case pubChan <- append(data):
		}
	}

	if failure != nil {
		fmt.Printf("chunker[%s]: failed: %s\n", chunker.id, failure)
	} else {
		fmt.Printf("chunker[%s]: stopped\n", chunker.id)
	}
}

func (chunker *Chunker) Stop() {
	fmt.Printf("chunker[%s]: stopping\n", chunker.id)
	close(chunker.stop)
}

type PubSub struct {
	id          string
	chunker     *Chunker
	pubChan     chan []byte
	subChan     chan *Subscriber
	unsubChan   chan *Subscriber
	subscribers map[*Subscriber]bool
}

func NewPubSub(id string, chunker *Chunker) *PubSub {
	pubSub := new(PubSub)

	pubSub.id = id
	pubSub.chunker = chunker
	pubSub.subChan = make(chan *Subscriber)
	pubSub.unsubChan = make(chan *Subscriber)
	pubSub.subscribers = make(map[*Subscriber]bool)

	return pubSub
}

func (pubSub *PubSub) Start() {
	go pubSub.loop()
}

func (pubSub *PubSub) Subscribe(s *Subscriber) {
	pubSub.subChan <- s
}

func (pubSub *PubSub) Unsubscribe(s *Subscriber) {
	pubSub.unsubChan <- s
}

func (pubSub *PubSub) loop() {
	for {
		select {
		case data, ok := <-pubSub.pubChan:
			if ok {
				pubSub.doPublish(data)
			} else {
				pubSub.stopChunker()
				pubSub.stopSubscribers()
			}

		case sub := <-pubSub.subChan:
			pubSub.doSubscribe(sub)

		case sub := <-pubSub.unsubChan:
			pubSub.doUnsubscribe(sub)
		}
	}
}

func (pubSub *PubSub) doPublish(data []byte) {
	subs := pubSub.subscribers

	for s := range subs {
		select {
		case s.ChunkChannel <- data: // try to send
		default: // or skip this frame
		}
	}
}

func (pubSub *PubSub) doSubscribe(s *Subscriber) {
	pubSub.subscribers[s] = true

	fmt.Printf("pubSub[%s]: added subscriber %s (total=%d)\n",
		pubSub.id, s.RemoteAddr, len(pubSub.subscribers))

	if len(pubSub.subscribers) == 1 {
		if err := pubSub.startChunker(); err != nil {
			fmt.Printf("pubSub[%s]: failed to start chunker: %s\n",
				pubSub.id, err)
			pubSub.stopSubscribers()
		}
	}
}

func (pubSub *PubSub) stopSubscribers() {
	for s := range pubSub.subscribers {
		close(s.ChunkChannel)
	}
}

func (pubSub *PubSub) doUnsubscribe(s *Subscriber) {
	delete(pubSub.subscribers, s)

	fmt.Printf("pubSub[%s]: removed subscriber %s (total=%d)\n",
		pubSub.id, s.RemoteAddr, len(pubSub.subscribers))

	if len(pubSub.subscribers) == 0 {
		pubSub.stopChunker()
	}
}

func (pubSub *PubSub) startChunker() error {
	err := pubSub.chunker.Connect()
	if err != nil {
		return err
	}

	pubSub.pubChan = make(chan []byte)
	go pubSub.chunker.Start(pubSub.pubChan)

	return nil
}

func (pubSub *PubSub) stopChunker() {
	if pubSub.pubChan != nil {
		pubSub.chunker.Stop()
	}

	pubSub.pubChan = nil
}

type Subscriber struct {
	RemoteAddr   string
	ChunkChannel chan []byte
}

func NewSubscriber(client string) *Subscriber {
	sub := new(Subscriber)

	sub.RemoteAddr = client
	sub.ChunkChannel = make(chan []byte)

	return sub
}

func (pubSub *PubSub) ServeHTTP(w http.ResponseWriter, r *http.Request) {
	// prepare response for flushing
	flusher, ok := w.(http.Flusher)
	if !ok {
		fmt.Printf("server[%s]: client %s could not be flushed\n",
			pubSub.id, r.RemoteAddr)
		return
	}

	// subscribe to new chunks
	sub := NewSubscriber(r.RemoteAddr)
	pubSub.Subscribe(sub)
	defer pubSub.Unsubscribe(sub)

	mw := multipart.NewWriter(w)
	contentType := fmt.Sprintf("multipart/x-mixed-replace; boundary=%s", mw.Boundary())

	mimeHeader := make(textproto.MIMEHeader)
	mimeHeader.Set("Content-Type", "image/jpeg")

	headersSent := false
	for {
		// wait for next chunk
		data, ok := <-sub.ChunkChannel
		if !ok {
			return
		}

		// send HTTP header before first chunk
		if !headersSent {
			header := w.Header()
<<<<<<< HEAD
			for k, vv := range pubSub.chunker.GetHeader() {
				for _, v := range vv {
					header.Add(k, v)
				}
			}
=======
			header.Add("Content-Type", contentType)
>>>>>>> c2c9f6cd
			w.WriteHeader(http.StatusOK)
			headersSent = true
		}

		mimeHeader.Set("Content-Size", fmt.Sprintf("%d", len(data)))
		part, err := mw.CreatePart(mimeHeader)
		if err != nil {
			fmt.Printf("server[%s]: part create failed: %s\n", pubsub.id, err)
			return
		}

		// send image to client
		_, err = part.Write(data)
		if err != nil {
<<<<<<< HEAD
			fmt.Printf("server[%s]: client %s failed: %s\n",
				pubSub.id, r.RemoteAddr, err)
			break
=======
			fmt.Printf("server[%s]: part write failed: %s\n", pubsub.id, err)
			return
>>>>>>> c2c9f6cd
		}

		flusher.Flush()
	}

	err := mw.Close()
	if err != nil {
		fmt.Printf("server[%s]: mime close failed: %s\n", pubsub.id, err)
	}
}

func startSource(source, username, password, proxyUrl string) error {
	chunker, err := NewChunker(proxyUrl, source, username, password)
	if err != nil {
		return fmt.Errorf("chunker[%s]: create failed: %s", proxyUrl, err)
	}
	pubSub := NewPubSub(proxyUrl, chunker)
	pubSub.Start()

	fmt.Printf("chunker[%s]: serving from %s\n", proxyUrl, source)
	http.Handle(proxyUrl, pubSub)

	return nil
}

type configSource struct {
	Source   string
	Username string
	Password string
	Url      string
}

func loadConfig(config string) error {
	file, err := os.Open(config)
	if err != nil {
		return err
	}
	defer func() {
		err := file.Close()
		if err != nil {
			fmt.Printf("file[%s]: file close failed: %s\n", file.Name(), err)
		}
	}()

	sources := make([]configSource, 0)
	dec := json.NewDecoder(file)
	err = dec.Decode(&sources)
	if err != nil && err != io.EOF {
		return err
	}

	exists := make(map[string]bool)
	for _, conf := range sources {
		if exists[conf.Url] {
			return fmt.Errorf("duplicate proxy uri: %s", conf.Url)
		}

		err = startSource(conf.Source, conf.Username, conf.Password, conf.Url)
		if err != nil {
			return err
		}

		exists[conf.Url] = true
	}

	return nil
}

func main() {
	source := flag.String("source", "http://example.com/img.mjpg", "source mjpg uri")
	username := flag.String("username", "", "source mjpg username")
	password := flag.String("password", "", "source mjpg password")
	url := flag.String("uri", "/", "proxy serve uri")
	config := flag.String("config", "", "JSON configuration file to load")
	bind := flag.String("bind", ":8080", "proxy bind address")
	flag.Parse()

	var err error
	if *config != "" {
		err = loadConfig(*config)
	} else {
		err = startSource(*source, *username, *password, *url)
	}
	if err != nil {
		fmt.Println("config:", err)
		os.Exit(1)
	}

	fmt.Printf("server: starting on address %s\n", *bind)
	err = http.ListenAndServe(*bind, nil)
	if err != nil {
		fmt.Println("server:", err)
		os.Exit(1)
	}
}<|MERGE_RESOLUTION|>--- conflicted
+++ resolved
@@ -368,15 +368,7 @@
 		// send HTTP header before first chunk
 		if !headersSent {
 			header := w.Header()
-<<<<<<< HEAD
-			for k, vv := range pubSub.chunker.GetHeader() {
-				for _, v := range vv {
-					header.Add(k, v)
-				}
-			}
-=======
 			header.Add("Content-Type", contentType)
->>>>>>> c2c9f6cd
 			w.WriteHeader(http.StatusOK)
 			headersSent = true
 		}
@@ -384,21 +376,15 @@
 		mimeHeader.Set("Content-Size", fmt.Sprintf("%d", len(data)))
 		part, err := mw.CreatePart(mimeHeader)
 		if err != nil {
-			fmt.Printf("server[%s]: part create failed: %s\n", pubsub.id, err)
+			fmt.Printf("server[%s]: part create failed: %s\n", pubSub.id, err)
 			return
 		}
 
 		// send image to client
 		_, err = part.Write(data)
 		if err != nil {
-<<<<<<< HEAD
-			fmt.Printf("server[%s]: client %s failed: %s\n",
-				pubSub.id, r.RemoteAddr, err)
-			break
-=======
-			fmt.Printf("server[%s]: part write failed: %s\n", pubsub.id, err)
+			fmt.Printf("server[%s]: part write failed: %s\n", pubSub.id, err)
 			return
->>>>>>> c2c9f6cd
 		}
 
 		flusher.Flush()
@@ -406,7 +392,7 @@
 
 	err := mw.Close()
 	if err != nil {
-		fmt.Printf("server[%s]: mime close failed: %s\n", pubsub.id, err)
+		fmt.Printf("server[%s]: mime close failed: %s\n", pubSub.id, err)
 	}
 }
 
